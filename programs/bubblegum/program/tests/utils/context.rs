--- conflicted
+++ resolved
@@ -32,17 +32,16 @@
         &self.program_context
     }
 
-<<<<<<< HEAD
     pub fn mut_test_context(&mut self) -> &mut ProgramTestContext {
         &mut self.program_context
     }
 
     pub fn owned_test_context(self) -> ProgramTestContext {
         self.program_context
-=======
+    }
+
     pub fn warp_to_slot(&mut self, slot: u64) -> std::result::Result<(), ProgramTestError> {
         self.program_context.warp_to_slot(slot)
->>>>>>> 1141918f
     }
 
     pub async fn new() -> Result<Self> {
